import logging
import time
from collections import defaultdict
from typing import Dict, Any, List
from urllib import parse

import dash.exceptions
import plotly.graph_objs as go
from dash import Dash, callback_context, dcc, html, Input, Output
from flask import render_template
from PIL import features

from stellarisdashboard import config, datamodel, game_info
from stellarisdashboard.dashboard_app import (
    utils,
    flask_app,
    visualization_data,
    timelapse_exporter,
)

logger = logging.getLogger(__name__)

BACKGROUND = "rgba(33,43,39,1)"
GALAXY_BACKGROUND = "rgba(0,0,0,1)"
BACKGROUND_DARK = "rgba(20,25,25,1)"
TEXT_COLOR = "rgba(217,217,217,1)"
TEXT_HIGHLIGHT_COLOR = "rgba(195, 133, 33, 1)"
DEFAULT_PLOT_LAYOUT = dict(
    xaxis=dict(showgrid=False),
    yaxis=dict(showgrid=False, type="linear"),
    plot_bgcolor=BACKGROUND_DARK,
    paper_bgcolor=BACKGROUND,
    font={"color": TEXT_COLOR},
    showlegend=True,
)
BUTTON_STYLE = {
    "color": TEXT_HIGHLIGHT_COLOR,
    "font-family": "verdana",
    "font-size": "20px",
    "-webkit-appearance": "button",
    "-moz-appearance": "button",
    "appearance": "button",
    "background-color": BACKGROUND,
    "display": "inline",
    "text-decoration": "none",
    "padding": "0.1cm",
    "margin": "0.1cm",
}
HEADER_STYLE = {
    "font-family": "verdana",
    "color": TEXT_COLOR,
    "margin-top": "20px",
    "margin-bottom": "10px",
    "text-align": "center",
}
TEXT_STYLE = {
    "font-family": "verdana",
    "color": "rgba(217, 217, 217, 1)",
}
SELECTED_TAB_STYLE = {
    "width": "inherit",
    "boxShadow": "none",
    "borderLeft": "thin lightgrey solid",
    "borderRight": "thin lightgrey solid",
    "borderTop": "2px #0074D9 solid",
    "background": BACKGROUND,
    "color": TEXT_HIGHLIGHT_COLOR,
}
TAB_CONTAINER_STYLE = {
    "width": "inherit",
    "boxShadow": "inset 0px -1px 0px 0px lightgrey",
    "background": BACKGROUND,
}
TAB_STYLE = {
    "width": "inherit",
    "border": "none",
    "boxShadow": "inset 0px -1px 0px 0px lightgrey",
    "background": BACKGROUND_DARK,
    "color": TEXT_COLOR,
}
SELECT_SYSTEM_DEFAULT = html.P(
    children=[f"Click the map to select a system"],
    id="click-data",
    style=dict(width=f"{config.CONFIG.plot_width}px"),
)

TIMELAPSE_DEFAULT_START = "2200.01.01"
TIMELAPSE_DEFAULT_STEP = 120
TIMELAPSE_DEFAULT_FRAME_TIME = 100
TIMELAPSE_DEFAULT_DPI = 100

timeline_app = Dash(
    __name__,
    title="Stellaris Dashboard",
    server=flask_app,
    compress=False,
    url_base_pathname="/timeline/",
)


def get_figure_layout(plot_spec: visualization_data.PlotSpecification):
    layout = dict(DEFAULT_PLOT_LAYOUT)
    layout["xaxis"]["title"] = plot_spec.x_axis_label
    layout["yaxis"]["title"] = plot_spec.y_axis_label
    layout["width"] = config.CONFIG.plot_width
    layout["height"] = config.CONFIG.plot_height
    if plot_spec.style == visualization_data.PlotStyle.line:
        layout["hovermode"] = "closest"
    else:
        layout["hovermode"] = "x"
    return go.Layout(**layout)


@timeline_app.callback(Output("game-name-header", "children"), [Input("url", "search")])
def update_game_header(search):
    game_id, matches = _get_game_ids_matching_url(search)
    if not matches:
        logger.warning(f"Could not find a game matching {game_id}")
        return "Unknown Game"
    game_id = matches[0]
    games_dict = datamodel.get_available_games_dict()
    country = games_dict[game_id]["country_name"]
    return f"{country} ({game_id})"


@timeline_app.callback(Output("ledger-link", "href"), [Input("url", "search")])
def update_ledger_link(search):
    game_id, _ = _get_game_ids_matching_url(search)
    if game_id:
        return f"/history/{game_id}"
    return "/history"


@timeline_app.callback(
    Output("country-perspective-dropdown", "options"), [Input("url", "search")]
)
def update_country_select_options(search):
    game_id, _ = _get_game_ids_matching_url(search)
    games_dict = datamodel.get_available_games_dict()

    if game_id not in games_dict:
        logger.warning(f"Game ID {game_id} does not match any known game!")
        return []

    options = [{"label": "None", "value": None}]
    with datamodel.get_db_session(game_id) as session:
        for c in session.query(datamodel.Country):
            if (
                c.is_real_country()
                and (c.has_met_player() or config.CONFIG.show_everything)
                and not c.is_other_player
            ):
                options.append(
                    {"label": c.rendered_name, "value": c.country_id_in_game}
                )
    return options


@timeline_app.callback(
    Output("click-data", "children"), [Input("galaxy-map", "clickData")]
)
def galaxy_map_system_info(clickData):
    if not clickData:
        return ""
    points = clickData.get("points")
    if not points:
        return ""
    p = points[0]
    custom_data = p.get("customdata", {})
    system_id = custom_data.get("system_id")
    game_id = custom_data.get("game_id")
    text = p.get("text")
    if not system_id or not game_id or not text:
        return SELECT_SYSTEM_DEFAULT
    return html.P(
        children=[
            f"Selected system: ",
            html.A(
                children=text,
                href=utils.flask.url_for(
                    "history_page", game_id=game_id, system=system_id
                ),
                className="textlink",
            ),
        ]
    )


@timeline_app.callback(
    Output(component_id="galaxy-tab-ui", component_property="style"),
    [Input("tabs-container", "value")],
)
def show_hide_galaxy_tab_ui(tab_value):
    style_dict = {
        "display": "none",
        "width": f"{config.CONFIG.plot_width}px",
        "margin": "auto",
        "text-align": "center",
        "padding-left": "1%",
        "padding-right": "1%",
        "background-color": BACKGROUND_DARK,
    }
    if tab_value == config.GALAXY_MAP_TAB:
        style_dict["display"] = "block"
    return style_dict


@timeline_app.callback(
    Output(component_id="dateslider", component_property="marks"),
    [Input("tabs-container", "value"), Input("url", "search")],
)
def adjust_slider_values(tab_value, search):
    if tab_value == config.GALAXY_MAP_TAB:
        _, matches = _get_game_ids_matching_url(search)
        with datamodel.get_db_session(matches[0]) as session:
            max_date = utils.get_most_recent_date(session)
        marks = {0: "2200.01.01", 100: datamodel.days_to_date(max_date)}
        for x in range(20, 100, 20):
            marks[x] = datamodel.days_to_date(x / 100 * max_date)
        logger.info(f"Setting slider marks to {marks}")
        return marks
    else:
        raise dash.exceptions.PreventUpdate()


@timeline_app.callback(
    Output(component_id="timelapse-end-input", component_property="placeholder"),
    [Input("tabs-container", "value"), Input("url", "search")],
)
def adjust_end_date_field_value(tab_value, search):
    if tab_value == config.GALAXY_MAP_TAB:
        _, matches = _get_game_ids_matching_url(search)
        with datamodel.get_db_session(matches[0]) as session:
            max_date = utils.get_most_recent_date(session)

        return datamodel.days_to_date(max_date)
    else:
        raise dash.exceptions.PreventUpdate()


@timeline_app.callback(
    Output("hidden-div", "children"),
    [
        Input("url", "search"),
        Input("timelapse-start-input", "value"),
        Input("timelapse-end-input", "value"),
        Input("timelapse-step-input", "value"),
        Input("timelapse-duration-input", "value"),
        Input("timelapse-dpi-input", "value"),
        Input("galaxy-export-button", "n_clicks"),
        Input("timelapse-export-mode", "value"),
    ],
)
def trigger_timeline_export(
    search,
    start_date,
    end_date,
    step_days,
    frame_time_ms,
    dpi,
    clicks,
    export_mode,
):
    _, matches = _get_game_ids_matching_url(search)
    if not matches:
        logger.warning(f"Could not find a game from URL {search}")
        return "Unknown Game"
    game_id = matches[0]

    start_date = start_date or TIMELAPSE_DEFAULT_START
    if not end_date:
        with datamodel.get_db_session(game_id) as session:
            end_date = datamodel.days_to_date(utils.get_most_recent_date(session))
    step_days = step_days or TIMELAPSE_DEFAULT_STEP
    frame_time_ms = frame_time_ms or TIMELAPSE_DEFAULT_FRAME_TIME

    export_gif = "export_gif" in export_mode
    export_webp = "export_webp" in export_mode
    export_frames = "export_frames" in export_mode
    square_aspect_ratio = "square_aspect_ratio" in export_mode

    changed_ids = [p["prop_id"].split(".")[0] for p in callback_context.triggered]
    button_pressed = "galaxy-export-button" in changed_ids
    if button_pressed:
        logger.info(f"Triggering timelapse export for {game_id}")
        logger.info(
            f"{start_date=}, {end_date=}, {step_days=}, {frame_time_ms=}, "
            f"{export_gif=}, {export_webp=}, {export_frames=}, "
            f"{square_aspect_ratio=}, {dpi=}"
        )
        try:
            tl_start_days = datamodel.date_to_days(start_date)
            tl_end_days = datamodel.date_to_days(end_date)
        except ValueError:
            logger.error(
                f"Received invalid date(s) {start_date}, {end_date} for timelapse export. "
                f"Dates must be given in YYYY.MM.DD format."
            )
            return
        if tl_start_days >= tl_end_days:
            logger.error(
                f"Start date must be before end date for timelapse export, received {start_date}, {end_date}"
            )
            return

        width, height = (16, 16) if square_aspect_ratio else (16, 9)

        te = timelapse_exporter.TimelapseExporter(game_id, width, height, dpi)
        te.create_timelapse(
            start_date=tl_start_days,
            end_date=tl_end_days,
            step_days=step_days,
            tl_duration=frame_time_ms,
            export_gif=export_gif,
            export_webp=export_webp,
            export_frames=export_frames,
        )


@timeline_app.callback(
    Output("tab-content", "children"),
    [
        Input("tabs-container", "value"),
        Input("url", "search"),
        Input("dateslider", "value"),
        Input("dash-plot-checklist", "value"),
        Input("country-perspective-dropdown", "value"),
    ],
)
def update_content(
    tab_value, search, date_fraction, dash_plot_checklist, country_perspective
):
    config.CONFIG.normalize_stacked_plots = (
        "normalize_stacked_plots" in dash_plot_checklist
    )
    game_id, matches = _get_game_ids_matching_url(search)
    if not matches:
        logger.warning(f"Could not find a game matching {game_id}")
        return render_template("404_page.html", game_not_found=True, game_name=game_id)
    game_id = matches[0]
    games_dict = datamodel.get_available_games_dict()
    if game_id not in games_dict:
        logger.warning(
            f"Game ID {game_id} does not match any known game! (URL parameter {search})"
        )
        return []

    logger.info(f"dash_server.update_content: Tab is {tab_value}, Game is {game_id}")
    with datamodel.get_db_session(game_id) as session:
        current_date = utils.get_most_recent_date(session)

    children = []
    if tab_value in config.CONFIG.tab_layout:
        if tab_value == config.MARKET_TAB:
            plots = visualization_data.get_market_graphs(config.CONFIG.market_resources)
        else:
            plots = visualization_data.get_plot_specifications_for_tab_layout().get(
                tab_value
            )
        plot_data = visualization_data.get_current_execution_plot_data(
            game_id, country_perspective
        )
        for plot_spec in plots:
            if not plot_spec:
                continue  # just in case it's possible to sneak in an invalid ID
            start = time.time()
            figure_data = get_raw_plot_data_dicts(plot_data, plot_spec)
            end = time.time()
            logger.debug(
                f"Prepared figure {plot_spec.title} in {end - start:5.3f} seconds."
            )
            if not figure_data:
                continue
            figure_layout = get_figure_layout(plot_spec)
            figure_layout["title"] = plot_spec.title
            figure = go.Figure(data=figure_data, layout=figure_layout)

            children.append(
                html.Div(
                    [
                        dcc.Graph(
                            id=plot_spec.plot_id,
                            figure=figure,
                            style=dict(textAlign="center"),
                        )
                    ],
                    style=dict(
                        margin="auto",
                        width=f"{config.CONFIG.plot_width}px",
                        height=f"{config.CONFIG.plot_height}px",
                    ),
                )
            )
    else:
        slider_date = 0.01 * date_fraction * current_date

        children.append(
            html.Div(
                [get_galaxy(game_id, slider_date)],
                style=dict(
                    margin="auto",
                    width=f"{config.CONFIG.plot_width}px",
                    height=f"{config.CONFIG.plot_height}px",
                    backgroundColor=BACKGROUND_DARK,
                ),
            )
        )
    return children


def _get_url_params(url: str) -> Dict[str, List[str]]:
    return parse.parse_qs(parse.urlparse(url).query)


def _get_game_ids_matching_url(url):
    url_params = _get_url_params(url)
    game_id = url_params.get("game_name", [None])[0]
    if game_id is None:
        game_id = ""
    matches = datamodel.get_known_games(game_id)
    return game_id, matches


def get_raw_plot_data_dicts(
    plot_data: visualization_data.PlotDataManager,
    plot_spec: visualization_data.PlotSpecification,
) -> List[Dict[str, Any]]:
    """
    Depending on the plot_spec.style attribute, retrieve the data to be plotted
    in a format that can directly be passed into a Dash Figure object.

    :param plot_data:
    :param plot_spec:
    :return:
    """
    if plot_spec.style == visualization_data.PlotStyle.line:
        return _get_raw_data_for_line_plot(plot_data, plot_spec)
    elif plot_spec.style in [
        visualization_data.PlotStyle.stacked,
        visualization_data.PlotStyle.budget,
    ]:
        return _get_raw_data_for_stacked_and_budget_plots(plot_data, plot_spec)
    else:
        logger.warning(f"Unknown Plot type {plot_spec}")
        return []


def _get_raw_data_for_line_plot(
    plot_data: visualization_data.PlotDataManager,
    plot_spec: visualization_data.PlotSpecification,
) -> List[Dict[str, Any]]:
    plot_list = []
    colors = {}
    for key, x_values, y_values in plot_data.get_data_for_plot(plot_spec):
        if all(y != y for y in y_values):
            continue
        if not x_values:
            continue
        if key not in colors:
          colors[key] = get_country_color(key, alpha=1.0)
        line = dict(
            x=x_values,
            y=y_values,
            name=dict_key_to_legend_label(key),
            line={"color": colors[key]},
            text=get_plot_value_labels(x_values, y_values, key),
            hoverinfo="text",
        )
        plot_list.append(line)
    return plot_list


def _get_raw_data_for_stacked_and_budget_plots(
    plot_data: visualization_data.PlotDataManager,
    plot_spec: visualization_data.PlotSpecification,
) -> List[Dict[str, Any]]:
    net_gain = None
    lines = []
    normalized = (
        config.CONFIG.normalize_stacked_plots
        and plot_spec.style == visualization_data.PlotStyle.stacked
    )
    colors = {}
    for key, x_values, y_values in plot_data.get_data_for_plot(plot_spec):
        if not any(y_values):
            continue
        if plot_spec.style == visualization_data.PlotStyle.budget:
            if net_gain is None:
                net_gain = [0.0 for _ in x_values]
            net_gain = [net + y for (net, y) in zip(net_gain, y_values)]

        stackgroup = "pos"
        if min(y_values) < 0:
            stackgroup = "neg"
        if key not in colors:
          colors[key] = get_country_color(key, alpha=1.0)
          colors[f"{key}fill"] = get_country_color(key, alpha=0.5)
        lines.append(
            dict(
                x=x_values,
                y=y_values,
                name=dict_key_to_legend_label(key),
                hoverinfo="text",
                mode="lines",
                line=dict(width=0.5, color=colors[key]),
                stackgroup=stackgroup,
                groupnorm="percent" if normalized else "",
                fillcolor=colors[f"{key}fill"],
                text=get_plot_value_labels(x_values, y_values, key),
            )
        )

    if lines and plot_spec.style == visualization_data.PlotStyle.budget:
        # Add net value over time
        name = "Net result"
        line = dict(
            x=lines[0]["x"],
            y=net_gain,
            name=name,
            line=dict(color="rgba(255,255,255,1)"),
            text=get_plot_value_labels(lines[0]["x"], net_gain, "Net result"),
            hoverinfo="text",
        )
        lines.append(line)
    return lines


def dict_key_to_legend_label(key: str):
    words = key.split("_")
    if len(words[0]) > 0 and words[0][0].islower():
        words[0] = words[0].capitalize()
    return " ".join(words)


def get_plot_value_labels(x_values, y_values, key):
    return [
        f"{datamodel.days_to_date(360 * x)}: {y:.2f} - {dict_key_to_legend_label(key)}"
        if (y and y == y)
        else ""
        for (x, y) in zip(x_values, y_values)
    ]


def get_galaxy(game_id: str, slider_date: float) -> dcc.Graph:
    """Generate the galaxy map, ready to be used in the Dash layout.

    :param game_id:
    :param slider_date:
    :return:
    """
    # adapted from https://plot.ly/python/network-graphs/
    galaxy_map_data = visualization_data.get_galaxy_data(game_id)
    galaxy_map_data.update_graph_for_date(int(slider_date))
    nx_graph = galaxy_map_data.galaxy_graph

    edge_traces_data = {}
<<<<<<< HEAD

    colors = {}
    for edge in graph.edges:
        country = graph.edges[edge]["country"]
        if country not in colors:
          colors[country] = get_country_color(country, game_id = game_id)
=======
    for edge in nx_graph.edges:
        country = nx_graph.edges[edge]["country"]
>>>>>>> 67bb2d14
        if country not in edge_traces_data:
            edge_traces_data[country] = dict(
                x=[],
                y=[],
                text=[],
                line=go.scatter.Line(width=0.5, color=colors[country]),
                hoverinfo="text",
                mode="lines",
                showlegend=False,
            )
        x0, y0 = nx_graph.nodes[edge[0]]["pos"]
        x1, y1 = nx_graph.nodes[edge[1]]["pos"]
        # insert None to prevent dash from joining the lines
        edge_traces_data[country]["x"] += [x0, x1, None]
        edge_traces_data[country]["y"] += [y0, y1, None]
        edge_traces_data[country]["text"] += [country]
    edge_traces = [
        go.Scatter(**edge_traces_data[country]) for country in edge_traces_data
    ]

    system_shapes = []
    country_system_markers = {}
<<<<<<< HEAD
    for i, node in enumerate(graph.nodes):
        country = graph.nodes[node]["country"]
        if country not in colors:
          colors[country] = get_country_color(country, game_id = game_id)
=======
    country_border_ridges = defaultdict(set)

    country_border_ridges[
        galaxy_map_data.UNCLAIMED
    ] |= galaxy_map_data.galaxy_graph.graph["system_borders"].get(
        galaxy_map_data.ARTIFICIAL_NODE, set()
    )
    for i, node in enumerate(nx_graph.nodes):
        country = nx_graph.nodes[node]["country"]
>>>>>>> 67bb2d14
        if country not in country_system_markers:
            country_system_markers[country] = dict(
                x=[],
                y=[],
                text=[],
                customdata=[],
                mode="markers",
                hoverinfo="text",
                marker=dict(color=[], size=4),
                name=country,
            )
<<<<<<< HEAD
        country_system_markers[country]["marker"]["color"].append(colors[country])
        x, y = graph.nodes[node]["pos"]
=======
        color = get_country_color(country)
        country_system_markers[country]["marker"]["color"].append(color)
        x, y = nx_graph.nodes[node]["pos"]
>>>>>>> 67bb2d14
        country_system_markers[country]["x"].append(x)
        country_system_markers[country]["y"].append(y)
        text = f'{nx_graph.nodes[node]["name"]} ({country})'
        country_system_markers[country]["text"].append(text)
        customdata = {
            "system_id": nx_graph.nodes[node]["system_id"],
            "game_id": game_id,
        }
        country_system_markers[country]["customdata"].append(customdata)
        if country != visualization_data.GalaxyMapData.UNCLAIMED:
            shape_x, shape_y = nx_graph.nodes[node].get("shape", ([], []))
            system_shapes.append(
                go.Scatter(
                    x=shape_x,
                    y=shape_y,
                    text=[text],
                    customdata=[customdata],
                    fill="toself",
                    fillcolor=colors[country],
                    hoverinfo="none",
                    line=dict(width=0),
                    mode="none",
                    opacity=0.2,
                    showlegend=False,
                )
            )
        country_border_ridges[country] |= galaxy_map_data.galaxy_graph.graph[
            "system_borders"
        ].get(node, set())

    country_borders = []
    for x_values, y_values in galaxy_map_data.get_country_border_ridges(
        country_border_ridges
    ):
        country_borders.append(
            go.Scatter(
                dict(
                    x=x_values,
                    y=y_values,
                    text=[],
                    line=go.scatter.Line(width=0.75, color="rgba(255,255,255,1)"),
                    hoverinfo="text",
                    mode="lines",
                    showlegend=False,
                )
            )
        )

    for country in country_system_markers:
        country_system_markers[country]["marker"] = go.scatter.Marker(
            **country_system_markers[country]["marker"]
        )
    system_markers = [
        go.Scatter(**scatter_data)
        for country, scatter_data in country_system_markers.items()
    ]

    layout = go.Layout(
        xaxis=go.layout.XAxis(
            showgrid=False,
            zeroline=False,
            showticklabels=False,
            fixedrange=False,
            range=[-500, 500],
        ),
        yaxis=go.layout.YAxis(
            showgrid=False,
            zeroline=False,
            showticklabels=False,
            scaleanchor="x",
            scaleratio=0.8,
            range=[-500, 500],
        ),
        margin=dict(t=50, b=0, l=0, r=0),
        legend=dict(orientation="v", x=1.0, y=1.0),
        width=config.CONFIG.plot_width,
        height=config.CONFIG.plot_height,
        hovermode="closest",
        clickmode="event",
        plot_bgcolor=GALAXY_BACKGROUND,
        paper_bgcolor=BACKGROUND_DARK,
        font={"color": TEXT_COLOR},
        title=f"Galaxy Map at {datamodel.days_to_date(slider_date)}",
    )

    fig = go.Figure(
        data=system_shapes + system_markers + edge_traces + country_borders,
        layout=layout,
    )
    return dcc.Graph(
        id="galaxy-map",
        figure=fig,
        animate=True,
        animation_options=dict(showAxisDragHandles=True),
        style=dict(textAlign="center"),
    )


def get_country_color(country_name: str, alpha: float = 1.0, game_id: str = None) -> str:
    alpha = min(alpha, 1)
    alpha = max(alpha, 0)
    r, g, b = visualization_data.get_color_vals(country_name, game_id = game_id)
    color = f"rgba({r},{g},{b},{alpha})"
    return color


<<<<<<< HEAD
def start_dash_app(host,port):
    timeline_app.css.config.serve_locally = True
    timeline_app.scripts.config.serve_locally = True
    timeline_app.layout = get_layout()
    timeline_app.run_server(host=host,port=port)
=======
def start_dash_app(host, port):
    timeline_app.css.config.serve_locally = True
    timeline_app.scripts.config.serve_locally = True
    timeline_app.layout = get_layout()
    if config.CONFIG.production == True:
        from waitress import serve
        serve(timeline_app.server, host=host, port=port)
    else:
        timeline_app.run_server(host=host, port=port)
>>>>>>> 67bb2d14


def get_layout():
    tab_names = list(config.CONFIG.tab_layout)
    tab_names.append(config.GALAXY_MAP_TAB)
    top_navigation = html.Div(
        [
            html.A(
                html.Button("Game Selection", style=BUTTON_STYLE),
                id="index-link",
                href="/",
            ),
            html.A(
                html.Button(f"Settings", style=BUTTON_STYLE),
                id="settings-link",
                href="/settings/",
                style=BUTTON_STYLE,
            ),
            html.A(
                html.Button(f"Event Ledger", style=BUTTON_STYLE),
                id="ledger-link",
                href="/history",
                style=BUTTON_STYLE,
            ),
        ]
    )
    global_graph_controls = html.Div(
        [
            dcc.Dropdown(
                id="country-perspective-dropdown",
                options=[],
                placeholder="Select a country",
                value=None,
                style={
                    "width": "100%",
                    "verticalAlign": "middle",
                    "font-family": "verdana",
                    "color": TEXT_HIGHLIGHT_COLOR,
                    # "margin-top": "10px",
                    # "margin-bottom": "10px",
                    "text-align": "center",
                    "text-color": TEXT_HIGHLIGHT_COLOR,
                    "background": BACKGROUND_DARK,
                },
            ),
            dcc.Checklist(
                id="dash-plot-checklist",
                options=[
                    {
                        "label": "Normalize stacked plots",
                        "value": "normalize_stacked_plots",
                    },
                ],
                value=[],
                labelStyle=dict(color=TEXT_COLOR),
                style={
                    "verticalAlign": "center",
                    "width": "50%",
                },
            ),
        ],
        style={"display": "flex", "width": "100%"},
    )
    galaxy_tab_ui = html.Div(
        [
            html.H3("Galaxy Map Controls"),
            SELECT_SYSTEM_DEFAULT,
            dcc.Slider(
                id="dateslider",
                min=0,
                max=100,
                step=0.01,
                value=100,
                marks={},
            ),
            html.H3("Timelapse Export"),
            html.Div(
                [
                    html.P(f"Start date"),
                    dcc.Input(
                        id="timelapse-start-input",
                        type="text",
                        placeholder=TIMELAPSE_DEFAULT_START,
                    ),
                ],
                style={"display": "inline-block"},
            ),
            html.Div(
                [
                    html.P("End date"),
                    dcc.Input(
                        id="timelapse-end-input",
                        type="text",
                        placeholder="2210.01.01",
                    ),
                ],
                style={"display": "inline-block"},
            ),
            html.Div(
                [
                    html.P(f"Step size (days)"),
                    dcc.Input(
                        id="timelapse-step-input",
                        type="number",
                        placeholder=TIMELAPSE_DEFAULT_STEP,
                    ),
                ],
                style={"display": "inline-block"},
            ),
            html.Div(
                [
                    html.P(f"Frame time (ms)"),
                    dcc.Input(
                        id="timelapse-duration-input",
                        type="number",
                        placeholder=TIMELAPSE_DEFAULT_FRAME_TIME,
                    ),
                ],
                style={"display": "inline-block"},
            ),
            html.Div(
                [
                    html.P(f"DPI"),
                    dcc.Input(
                        id="timelapse-dpi-input",
                        type="number",
                        placeholder=TIMELAPSE_DEFAULT_DPI,
                    ),
                ],
                style={"display": "inline-block"},
            ),
            html.Div(
                [
                    dcc.Checklist(
                        id="timelapse-export-mode",
                        options=[
                            {
                                "label": "Export gif (large file)",
                                "title": (
                                    "Export the timelapse as a single (large) gif file. "
                                    "This requires a lot of memory"
                                ),
                                "value": "export_gif",
                            },
                            {
                                "label": "Export webp (smaller than gif, slow)",
                                "title": (
                                    "Export the timelapse as a single (large) webp file. "
                                    "Should end up smaller than the equivalent gif. "
                                    "Requires the system WebP library to support animated WebP."
                                ),
                                "value": "export_webp",
                                "disabled": not features.check("webp_anim"),
                            },
                            {
                                "label": "Export frames",
                                "title": (
                                    "Export the individual frames of the timelapse in png format. "
                                    "You can use a tool (e.g. ffmpeg) to stitch them to a video timelapse."
                                ),
                                "value": "export_frames",
                            },
                            {
                                "label": "1:1 aspect ratio",
                                "title": (
                                    "Use a 1:1 instead of 16:9 aspect ratio for the galaxy if checked."
                                ),
                                "value": "square_aspect_ratio",
                            },
                        ],
                        value=["export_gif"],
                        labelStyle=dict(color=TEXT_COLOR),
                        style={"text-align": "center"},
                    ),
                ],
                style={"display": "inline-block"},
            ),
            html.Button(
                f"Export Timelapse",
                id="galaxy-export-button",
                style=BUTTON_STYLE,
            ),
            html.Div(id="hidden-div", style={"display": "none"}),
        ],
        style={
            "display": "block",
            "width": "100%",
            "height": "100%",
            "margin-left": "auto",
            "margin-right": "auto",
        },
        id="galaxy-tab-ui",
    )

    tabs = dcc.Tabs(
        id="tabs-container",
        style=TAB_CONTAINER_STYLE,
        parent_style=TAB_CONTAINER_STYLE,
        children=[
            dcc.Tab(
                id=tab_label,
                label=tab_label,
                value=tab_label,
                style=TAB_STYLE,
                selected_style=SELECTED_TAB_STYLE,
            )
            for tab_label in tab_names
        ],
        value=tab_names[0],
    )
    return html.Div(
        [
            dcc.Location(id="url", refresh=False),
            html.Div(
                [
                    top_navigation,
                    html.H1(
                        children="Unknown Game",
                        id="game-name-header",
                        style=HEADER_STYLE,
                    ),
                    global_graph_controls,
                    tabs,
                    html.Div(
                        id="tab-content",
                        style={
                            "width": "100%",
                            "height": "100%",
                            "margin-left": "auto",
                            "margin-right": "auto",
                        },
                    ),
                    galaxy_tab_ui,
                ],
                style={
                    "width": "100%",
                    "height": "100%",
                    "fontFamily": "Sans-Serif",
                    "margin-left": "auto",
                    "margin-right": "auto",
                },
            ),
        ],
        style={
            "width": "100%",
            "height": "100%",
            "padding": 0,
            "margin": 0,
            "background-color": BACKGROUND,
        },
    )<|MERGE_RESOLUTION|>--- conflicted
+++ resolved
@@ -554,17 +554,11 @@
     nx_graph = galaxy_map_data.galaxy_graph
 
     edge_traces_data = {}
-<<<<<<< HEAD
-
     colors = {}
-    for edge in graph.edges:
-        country = graph.edges[edge]["country"]
+    for edge in nx_graph.edges:
+        country = nx_graph.edges[edge]["country"]
         if country not in colors:
           colors[country] = get_country_color(country, game_id = game_id)
-=======
-    for edge in nx_graph.edges:
-        country = nx_graph.edges[edge]["country"]
->>>>>>> 67bb2d14
         if country not in edge_traces_data:
             edge_traces_data[country] = dict(
                 x=[],
@@ -587,12 +581,6 @@
 
     system_shapes = []
     country_system_markers = {}
-<<<<<<< HEAD
-    for i, node in enumerate(graph.nodes):
-        country = graph.nodes[node]["country"]
-        if country not in colors:
-          colors[country] = get_country_color(country, game_id = game_id)
-=======
     country_border_ridges = defaultdict(set)
 
     country_border_ridges[
@@ -602,7 +590,8 @@
     )
     for i, node in enumerate(nx_graph.nodes):
         country = nx_graph.nodes[node]["country"]
->>>>>>> 67bb2d14
+        if country not in colors:
+          colors[country] = get_country_color(country, game_id = game_id)
         if country not in country_system_markers:
             country_system_markers[country] = dict(
                 x=[],
@@ -614,14 +603,9 @@
                 marker=dict(color=[], size=4),
                 name=country,
             )
-<<<<<<< HEAD
+        color = get_country_color(country)
         country_system_markers[country]["marker"]["color"].append(colors[country])
-        x, y = graph.nodes[node]["pos"]
-=======
-        color = get_country_color(country)
-        country_system_markers[country]["marker"]["color"].append(color)
         x, y = nx_graph.nodes[node]["pos"]
->>>>>>> 67bb2d14
         country_system_markers[country]["x"].append(x)
         country_system_markers[country]["y"].append(y)
         text = f'{nx_graph.nodes[node]["name"]} ({country})'
@@ -728,13 +712,6 @@
     return color
 
 
-<<<<<<< HEAD
-def start_dash_app(host,port):
-    timeline_app.css.config.serve_locally = True
-    timeline_app.scripts.config.serve_locally = True
-    timeline_app.layout = get_layout()
-    timeline_app.run_server(host=host,port=port)
-=======
 def start_dash_app(host, port):
     timeline_app.css.config.serve_locally = True
     timeline_app.scripts.config.serve_locally = True
@@ -744,7 +721,6 @@
         serve(timeline_app.server, host=host, port=port)
     else:
         timeline_app.run_server(host=host, port=port)
->>>>>>> 67bb2d14
 
 
 def get_layout():
